target_sources(OPS_Material
    PRIVATE
<<<<<<< HEAD
    PySimple1.cpp
    QzSimple1.cpp
    TzSimple1.cpp
    PySimple2.cpp
    PySimple3.cpp
    QzSimple2.cpp
    TzSimple2.cpp
    ShallowFoundationGen.cpp
    PyLiq1.cpp
    TzLiq1.cpp
    PySimple1Gen.cpp
    TzSimple1Gen.cpp
    PUBLIC
    PySimple1.h
    QzSimple1.h
    TzSimple1.h
    PySimple2.h
    PySimple3.h
    QzSimple2.h
    TzSimple2.h
    ShallowFoundationGen.h
    PyLiq1.h
    TzLiq1.h
    PySimple1Gen.h
    TzSimple1Gen.h
=======
	PySimple1.cpp
	QzSimple1.cpp
	TzSimple1.cpp
	PySimple2.cpp
	PySimple3.cpp
	QzSimple2.cpp
	TzSimple2.cpp
	ShallowFoundationGen.cpp
	PyLiq1.cpp
	TzLiq1.cpp
	QzLiq1.cpp
	PySimple1Gen.cpp
	TzSimple1Gen.cpp
    PUBLIC
	PySimple1.h
	QzSimple1.h
	TzSimple1.h
	PySimple2.h
	PySimple3.h
	QzSimple2.h
	TzSimple2.h
	ShallowFoundationGen.h
	PyLiq1.h
	TzLiq1.h
	QzLiq1.h
	PySimple1Gen.h
	TzSimple1Gen.h
>>>>>>> 43054b54
)

target_include_directories(OPS_Material PUBLIC ${CMAKE_CURRENT_LIST_DIR})<|MERGE_RESOLUTION|>--- conflicted
+++ resolved
@@ -1,60 +1,61 @@
 target_sources(OPS_Material
-    PRIVATE
-<<<<<<< HEAD
+  PRIVATE
+    PyLiq1.cpp
     PySimple1.cpp
-    QzSimple1.cpp
-    TzSimple1.cpp
+    PySimple1Gen.cpp
     PySimple2.cpp
     PySimple3.cpp
+	  QzLiq1.cpp
+    QzSimple1.cpp
     QzSimple2.cpp
+    ShallowFoundationGen.cpp
+    TzLiq1.cpp
+    TzSimple1.cpp
+    TzSimple1Gen.cpp
     TzSimple2.cpp
-    ShallowFoundationGen.cpp
-    PyLiq1.cpp
-    TzLiq1.cpp
-    PySimple1Gen.cpp
-    TzSimple1Gen.cpp
-    PUBLIC
+  PUBLIC
+    PyLiq1.h
     PySimple1.h
-    QzSimple1.h
-    TzSimple1.h
+    PySimple1Gen.h
     PySimple2.h
     PySimple3.h
+	  QzLiq1.h
+    QzSimple1.h
     QzSimple2.h
+    ShallowFoundationGen.h
+    TzLiq1.h
+    TzSimple1.h
+    TzSimple1Gen.h
     TzSimple2.h
-    ShallowFoundationGen.h
-    PyLiq1.h
-    TzLiq1.h
-    PySimple1Gen.h
-    TzSimple1Gen.h
-=======
-	PySimple1.cpp
-	QzSimple1.cpp
-	TzSimple1.cpp
-	PySimple2.cpp
-	PySimple3.cpp
-	QzSimple2.cpp
-	TzSimple2.cpp
-	ShallowFoundationGen.cpp
-	PyLiq1.cpp
-	TzLiq1.cpp
-	QzLiq1.cpp
-	PySimple1Gen.cpp
-	TzSimple1Gen.cpp
-    PUBLIC
-	PySimple1.h
-	QzSimple1.h
-	TzSimple1.h
-	PySimple2.h
-	PySimple3.h
-	QzSimple2.h
-	TzSimple2.h
-	ShallowFoundationGen.h
-	PyLiq1.h
-	TzLiq1.h
-	QzLiq1.h
-	PySimple1Gen.h
-	TzSimple1Gen.h
->>>>>>> 43054b54
+#=======
+#	PyLiq1.cpp
+#	PySimple1.cpp
+#	PySimple1Gen.cpp
+#	PySimple2.cpp
+#	PySimple3.cpp
+#	QzLiq1.cpp
+#	QzSimple1.cpp
+#	QzSimple2.cpp
+#	ShallowFoundationGen.cpp
+#	TzLiq1.cpp
+#	TzSimple1.cpp
+#	TzSimple1Gen.cpp
+#	TzSimple2.cpp
+#    PUBLIC
+#	PyLiq1.h
+#	PySimple1.h
+#	PySimple1Gen.h
+#	PySimple2.h
+#	PySimple3.h
+#	QzLiq1.h
+#	QzSimple1.h
+#	QzSimple2.h
+#	ShallowFoundationGen.h
+#	TzLiq1.h
+#	TzSimple1.h
+#	TzSimple1Gen.h
+#	TzSimple2.h
+#>>>>>>> 43054b546a2d9dcbd550bec5bb9a915a6e738b1d
 )
 
 target_include_directories(OPS_Material PUBLIC ${CMAKE_CURRENT_LIST_DIR})